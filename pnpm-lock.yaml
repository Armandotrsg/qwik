--- conflicted
+++ resolved
@@ -198,11 +198,7 @@
         version: 0.0.22
       '@unpic/qwik':
         specifier: ^0.0.17
-<<<<<<< HEAD
-        version: 0.0.17(@builder.io/qwik@1.1.1)
-=======
         version: 0.0.17(@builder.io/qwik@1.1.2)
->>>>>>> c6ebcc8b
       openai:
         specifier: ^3.2.1
         version: 3.2.1
@@ -224,29 +220,16 @@
         version: 0.8.0
       '@builder.io/qwik':
         specifier: BuilderIo/qwik-build#main
-<<<<<<< HEAD
-        version: github.com/BuilderIo/qwik-build/43b6eacfa068ec375607d80567690a1cc57106c1(undici@5.22.0)
+        version: github.com/BuilderIo/qwik-build/7d0297c2114a0079e05c2c4c7ff427cc9e6e9c68(undici@5.22.1)
       '@builder.io/qwik-city':
         specifier: BuilderIo/qwik-city-build#main
-        version: github.com/BuilderIo/qwik-city-build/b88fdfc52507bc441f60c5f699c515638c3451a9
-      '@builder.io/qwik-react':
-        specifier: 0.5.0
-        version: 0.5.0(@builder.io/qwik@1.1.1)(@types/react-dom@18.2.4)(@types/react@18.2.5)(react-dom@18.2.0)(react@18.2.0)
-      '@builder.io/sdk-qwik':
-        specifier: ^0.3.0
-        version: 0.3.0(@builder.io/qwik@1.1.1)
-=======
-        version: github.com/BuilderIo/qwik-build/14c0eec25adc4578067dda9be4c3084e7a5c1adf(undici@5.22.1)
-      '@builder.io/qwik-city':
-        specifier: BuilderIo/qwik-city-build#main
-        version: github.com/BuilderIo/qwik-city-build/81407ca33773087e5ac986455d2947807d33d9d3
+        version: github.com/BuilderIo/qwik-city-build/1567e8fdad8fe3de8395f7bfbde4330416604780
       '@builder.io/qwik-react':
         specifier: 0.5.0
         version: 0.5.0(@builder.io/qwik@1.1.2)(@types/react-dom@18.2.4)(@types/react@18.2.6)(react-dom@18.2.0)(react@18.2.0)
       '@builder.io/sdk-qwik':
         specifier: ^0.3.0
         version: 0.3.0(@builder.io/qwik@1.1.2)
->>>>>>> c6ebcc8b
       '@docsearch/css':
         specifier: 3.3.4
         version: 3.3.4
@@ -757,11 +740,7 @@
       - supports-color
     dev: true
 
-<<<<<<< HEAD
-  /@builder.io/qwik-react@0.5.0(@builder.io/qwik@1.1.1)(@types/react-dom@18.2.4)(@types/react@18.2.5)(react-dom@18.2.0)(react@18.2.0):
-=======
   /@builder.io/qwik-react@0.5.0(@builder.io/qwik@1.1.2)(@types/react-dom@18.2.4)(@types/react@18.2.6)(react-dom@18.2.0)(react@18.2.0):
->>>>>>> c6ebcc8b
     resolution: {integrity: sha512-JdJWQWOJGv7ddQqEZwzR8wPh0IoCQZwD9qo75+reiQaLp6eH+Pjsm/kn1LaMQt6u72pCCNjnj5kEn/bnbfnIjQ==}
     engines: {node: '>=16'}
     peerDependencies:
@@ -771,13 +750,8 @@
       react: '>=18.0.0'
       react-dom: '>=18.0.0'
     dependencies:
-<<<<<<< HEAD
-      '@builder.io/qwik': github.com/BuilderIo/qwik-build/43b6eacfa068ec375607d80567690a1cc57106c1(undici@5.22.0)
-      '@types/react': 18.2.5
-=======
-      '@builder.io/qwik': github.com/BuilderIo/qwik-build/14c0eec25adc4578067dda9be4c3084e7a5c1adf(undici@5.22.1)
+      '@builder.io/qwik': github.com/BuilderIo/qwik-build/7d0297c2114a0079e05c2c4c7ff427cc9e6e9c68(undici@5.22.1)
       '@types/react': 18.2.6
->>>>>>> c6ebcc8b
       '@types/react-dom': 18.2.4
       react: 18.2.0
       react-dom: 18.2.0(react@18.2.0)
@@ -793,20 +767,12 @@
       undici: 5.22.1
     dev: true
 
-<<<<<<< HEAD
-  /@builder.io/sdk-qwik@0.3.0(@builder.io/qwik@1.1.1):
-=======
   /@builder.io/sdk-qwik@0.3.0(@builder.io/qwik@1.1.2):
->>>>>>> c6ebcc8b
     resolution: {integrity: sha512-EzN/fiCMEVzRFccM0S9OMusLgcBqnYZVRnX5HiPKkKCGbP0P0xmpe5Q0drqKIUVyGx6mpoExQ18gfQiPIcvCeA==}
     peerDependencies:
       '@builder.io/qwik': '>=1.0.0'
     dependencies:
-<<<<<<< HEAD
-      '@builder.io/qwik': github.com/BuilderIo/qwik-build/43b6eacfa068ec375607d80567690a1cc57106c1(undici@5.22.0)
-=======
-      '@builder.io/qwik': github.com/BuilderIo/qwik-build/14c0eec25adc4578067dda9be4c3084e7a5c1adf(undici@5.22.1)
->>>>>>> c6ebcc8b
+      '@builder.io/qwik': github.com/BuilderIo/qwik-build/7d0297c2114a0079e05c2c4c7ff427cc9e6e9c68(undici@5.22.1)
     dev: true
 
   /@clack/core@0.3.2:
@@ -2486,11 +2452,6 @@
   /@types/ms@0.7.31:
     resolution: {integrity: sha512-iiUgKzV9AuaEkZqkOLDIvlQiL6ltuZd9tGcW3gwpnX8JbuiuhFlEGmmFXEXkN50Cvq7Os88IY2v0dkDqXYWVgA==}
 
-  /@types/node@14.18.47:
-    resolution: {integrity: sha512-OuJi8bIng4wYHHA3YpKauL58dZrPxro3d0tabPHyiNF8rKfGKuVfr83oFlPLmKri1cX+Z3cJP39GXmnqkP11Gw==}
-    dev: true
-    optional: true
-
   /@types/node@18.13.0:
     resolution: {integrity: sha512-gC3TazRzGoOnoKAhUx+Q0t8S9Tzs74z7m0ipwGpSqQrleP14hKxP4/JUeEQcD3W1/aIpnWl8pHowI7WokuZpXg==}
     dev: true
@@ -2545,7 +2506,7 @@
   /@types/react-is@17.0.4:
     resolution: {integrity: sha512-FLzd0K9pnaEvKz4D1vYxK9JmgQPiGk1lu23o1kqGsLeT0iPbRSF7b76+S5T9fD8aRa0B8bY7I/3DebEj+1ysBA==}
     dependencies:
-      '@types/react': 17.0.59
+      '@types/react': 17.0.58
     dev: true
 
   /@types/react-transition-group@4.4.6:
@@ -2554,8 +2515,8 @@
       '@types/react': 18.2.6
     dev: true
 
-  /@types/react@17.0.59:
-    resolution: {integrity: sha512-gSON5zWYIGyoBcycCE75E9+r6dCC2dHdsrVkOEiIYNU5+Q28HcBAuqvDuxHcCbMfHBHdeT5Tva/AFn3rnMKE4g==}
+  /@types/react@17.0.58:
+    resolution: {integrity: sha512-c1GzVY97P0fGxwGxhYq989j4XwlcHQoto6wQISOC2v6wm3h0PORRWJFHlkRjfGsiG3y1609WdQ+J+tKxvrEd6A==}
     dependencies:
       '@types/prop-types': 15.7.5
       '@types/scheduler': 0.16.3
@@ -2617,7 +2578,7 @@
     resolution: {integrity: sha512-Cn6WYCm0tXv8p6k+A8PvbDG763EDpBoTzHdA+Q/MF6H3sapGjCm9NzoaJncJS9tUKSuCoDs9XHxYYsQDgxR6kw==}
     requiresBuild: true
     dependencies:
-      '@types/node': 14.18.47
+      '@types/node': 20.1.4
     dev: true
     optional: true
 
@@ -2757,21 +2718,13 @@
       unpic: 3.5.0
     dev: false
 
-<<<<<<< HEAD
-  /@unpic/qwik@0.0.17(@builder.io/qwik@1.1.1):
-=======
   /@unpic/qwik@0.0.17(@builder.io/qwik@1.1.2):
->>>>>>> c6ebcc8b
     resolution: {integrity: sha512-+drj90EX+ZjPjVkAuO5taABDAXczVayn2sxjjbzgXcerIHUvOS74sKoMT05qKu8i+ef4Ccyf4xRuf5MrTafZvg==}
     engines: {node: '>=15.0.0'}
     peerDependencies:
       '@builder.io/qwik': '*'
     dependencies:
-<<<<<<< HEAD
-      '@builder.io/qwik': github.com/BuilderIo/qwik-build/43b6eacfa068ec375607d80567690a1cc57106c1(undici@5.22.0)
-=======
-      '@builder.io/qwik': github.com/BuilderIo/qwik-build/14c0eec25adc4578067dda9be4c3084e7a5c1adf(undici@5.22.1)
->>>>>>> c6ebcc8b
+      '@builder.io/qwik': github.com/BuilderIo/qwik-build/7d0297c2114a0079e05c2c4c7ff427cc9e6e9c68(undici@5.22.1)
       '@unpic/core': 0.0.22
     dev: false
 
@@ -2859,7 +2812,7 @@
       inquirer: 7.3.3
       json-fixer: 1.6.15
       lodash: 4.17.21
-      node-fetch: 2.6.11
+      node-fetch: 2.6.9
       pify: 5.0.0
       yargs: 15.4.1
     transitivePeerDependencies:
@@ -2954,7 +2907,7 @@
       call-bind: 1.0.2
       define-properties: 1.2.0
       es-abstract: 1.21.2
-      get-intrinsic: 1.2.1
+      get-intrinsic: 1.2.0
       is-string: 1.0.7
 
   /array-union@2.1.0:
@@ -3787,7 +3740,7 @@
       es-set-tostringtag: 2.0.1
       es-to-primitive: 1.2.1
       function.prototype.name: 1.1.5
-      get-intrinsic: 1.2.1
+      get-intrinsic: 1.2.0
       get-symbol-description: 1.0.0
       globalthis: 1.0.3
       gopd: 1.0.1
@@ -3820,7 +3773,7 @@
     resolution: {integrity: sha512-g3OMbtlwY3QewlqAiMLI47KywjWZoEytKr8pf6iTC8uJq5bIAH52Z9pnQ8pVL6whrCto53JZDuUIsifGeLorTg==}
     engines: {node: '>= 0.4'}
     dependencies:
-      get-intrinsic: 1.2.1
+      get-intrinsic: 1.2.0
       has: 1.0.3
       has-tostringtag: 1.0.0
 
@@ -4963,14 +4916,6 @@
       has: 1.0.3
       has-symbols: 1.0.3
 
-  /get-intrinsic@1.2.1:
-    resolution: {integrity: sha512-2DcsyfABl+gVHEfCOaTrWgyt+tb6MSEGmKq+kI5HwLbIYgjgmMcV8KQ41uaKz1xxUcn9tJtgFbQUEVcEbd0FYw==}
-    dependencies:
-      function-bind: 1.1.1
-      has: 1.0.3
-      has-proto: 1.0.1
-      has-symbols: 1.0.3
-
   /get-stream@5.2.0:
     resolution: {integrity: sha512-nBF+F1rAZVCu/p7rjzgA+Yb4lfYXrpl7a6VmJrU8wF9I1CKvP/QwPNZHnOlwbTkY6dvtFIzFMSyQXbLoTQPRpA==}
     engines: {node: '>=8'}
@@ -4988,7 +4933,7 @@
     engines: {node: '>= 0.4'}
     dependencies:
       call-bind: 1.0.2
-      get-intrinsic: 1.2.1
+      get-intrinsic: 1.2.0
 
   /get-uri@3.0.2:
     resolution: {integrity: sha512-+5s0SJbGoyiJTZZ2JTpFPLMPSch72KEqGOTvQsBqg0RBWvwhWUSYZFAtz3TPW0GXJuLBJPts1E241iHg+VRfhg==}
@@ -5104,7 +5049,7 @@
   /gopd@1.0.1:
     resolution: {integrity: sha512-d65bNlIadxvpb/A2abVdlqKqV563juRnZ1Wtk6s1sIR8uNsXR70xqIzVqxVf1eTqDunwT2MkczEeaezCKTZhwA==}
     dependencies:
-      get-intrinsic: 1.2.1
+      get-intrinsic: 1.2.0
 
   /graceful-fs@4.2.11:
     resolution: {integrity: sha512-RbJ5/jmFcNNCcDV5o9eTnBLJ/HszWV0P73bc+Ff4nS/rJj+YaS6IGyiOL0VoBYX+l1Wrl3k63h/KrH+nhJ0XvQ==}
@@ -5140,7 +5085,7 @@
   /has-property-descriptors@1.0.0:
     resolution: {integrity: sha512-62DVLZGoiEBDHQyqG4w9xCuZ7eJEwNmJRWw2VY84Oedb7WFcA27fiEVe8oUQx9hAUJ4ekurquucTGwsyO1XGdQ==}
     dependencies:
-      get-intrinsic: 1.2.1
+      get-intrinsic: 1.2.0
 
   /has-proto@1.0.1:
     resolution: {integrity: sha512-7qE+iP+O+bgF9clE5+UoBFzE65mlBiVj3tKCrlNQ0Ogwm0BjpT/gK4SlLYDMybDh5I3TCTKnPPa0oMG7JDYrhg==}
@@ -5436,7 +5381,7 @@
     resolution: {integrity: sha512-Y+R5hJrzs52QCG2laLn4udYVnxsfny9CpOhNhUvk/SSSVyF6T27FzRbF0sroPidSu3X8oEAkOn2K804mjpt6UQ==}
     engines: {node: '>= 0.4'}
     dependencies:
-      get-intrinsic: 1.2.1
+      get-intrinsic: 1.2.0
       has: 1.0.3
       side-channel: 1.0.4
 
@@ -5466,7 +5411,7 @@
     resolution: {integrity: sha512-y+FyyR/w8vfIRq4eQcM1EYgSTnmHXPqaF+IgzgraytCFq5Xh8lllDVmAZolPJiZttZLeFSINPYMaEJ7/vWUa1w==}
     dependencies:
       call-bind: 1.0.2
-      get-intrinsic: 1.2.1
+      get-intrinsic: 1.2.0
       is-typed-array: 1.1.10
 
   /is-arrayish@0.2.1:
@@ -6689,18 +6634,6 @@
   /next-tick@1.1.0:
     resolution: {integrity: sha512-CXdUiJembsNjuToQvxayPZF9Vqht7hewsvy2sOWafLvi2awflj9mOC6bHIg50orX8IJvWKY9wYQ/zB2kogPslQ==}
 
-  /node-fetch@2.6.11:
-    resolution: {integrity: sha512-4I6pdBY1EthSqDmJkiNk3JIT8cswwR9nfeW/cPdUagJYEQG7R95WRH74wpz7ma8Gh/9dI9FP+OU+0E4FvtA55w==}
-    engines: {node: 4.x || >=6.0.0}
-    peerDependencies:
-      encoding: ^0.1.0
-    peerDependenciesMeta:
-      encoding:
-        optional: true
-    dependencies:
-      whatwg-url: 5.0.0
-    dev: true
-
   /node-fetch@2.6.7:
     resolution: {integrity: sha512-ZjMPFEfVx5j+y2yF35Kzx5sF7kDzxuDj6ziH4FFbOp87zKDZNx8yExJIb05OGF4Nlt9IHFIMBkRl41VdvcNdbQ==}
     engines: {node: 4.x || >=6.0.0}
@@ -7645,20 +7578,19 @@
       fsevents: 2.3.2
     dev: true
 
-<<<<<<< HEAD
-  /run-applescript@5.0.0:
-    resolution: {integrity: sha512-XcT5rBksx1QdIhlFOCtgZkB99ZEouFZ1E2Kc2LHqNW13U3/74YGdkQRmThTwxy4QIyookibDKYZOPqX//6BlAg==}
-    engines: {node: '>=12'}
-    dependencies:
-      execa: 5.1.1
-=======
   /rollup@3.21.7:
     resolution: {integrity: sha512-KXPaEuR8FfUoK2uHwNjxTmJ18ApyvD6zJpYv9FOJSqLStmt6xOY84l1IjK2dSolQmoXknrhEFRaPRgOPdqCT5w==}
     engines: {node: '>=14.18.0', npm: '>=8.0.0'}
     hasBin: true
     optionalDependencies:
       fsevents: 2.3.2
->>>>>>> c6ebcc8b
+    dev: true
+
+  /run-applescript@5.0.0:
+    resolution: {integrity: sha512-XcT5rBksx1QdIhlFOCtgZkB99ZEouFZ1E2Kc2LHqNW13U3/74YGdkQRmThTwxy4QIyookibDKYZOPqX//6BlAg==}
+    engines: {node: '>=12'}
+    dependencies:
+      execa: 5.1.1
     dev: true
 
   /run-async@2.4.1:
@@ -7699,7 +7631,7 @@
     resolution: {integrity: sha512-JBUUzyOgEwXQY1NuPtvcj/qcBDbDmEvWufhlnXZIm75DEHp+afM1r1ujJpJsV/gSM4t59tpDyPi1sd6ZaPFfsA==}
     dependencies:
       call-bind: 1.0.2
-      get-intrinsic: 1.2.1
+      get-intrinsic: 1.2.0
       is-regex: 1.1.4
 
   /safer-buffer@2.1.2:
@@ -8954,19 +8886,11 @@
   /zwitch@2.0.4:
     resolution: {integrity: sha512-bXE4cR/kVZhKZX/RjPEflHaKVhUVl85noU3v6b8apfQEc1x4A+zBxjZ4lN8LqGd6WZ3dl98pY4o717VFmoPp+A==}
 
-<<<<<<< HEAD
-  github.com/BuilderIo/qwik-build/43b6eacfa068ec375607d80567690a1cc57106c1(undici@5.22.0):
-    resolution: {tarball: https://codeload.github.com/BuilderIo/qwik-build/tar.gz/43b6eacfa068ec375607d80567690a1cc57106c1}
-    id: github.com/BuilderIo/qwik-build/43b6eacfa068ec375607d80567690a1cc57106c1
-    name: '@builder.io/qwik'
-    version: 1.1.1
-=======
-  github.com/BuilderIo/qwik-build/14c0eec25adc4578067dda9be4c3084e7a5c1adf(undici@5.22.1):
-    resolution: {tarball: https://codeload.github.com/BuilderIo/qwik-build/tar.gz/14c0eec25adc4578067dda9be4c3084e7a5c1adf}
-    id: github.com/BuilderIo/qwik-build/14c0eec25adc4578067dda9be4c3084e7a5c1adf
+  github.com/BuilderIo/qwik-build/7d0297c2114a0079e05c2c4c7ff427cc9e6e9c68(undici@5.22.1):
+    resolution: {tarball: https://codeload.github.com/BuilderIo/qwik-build/tar.gz/7d0297c2114a0079e05c2c4c7ff427cc9e6e9c68}
+    id: github.com/BuilderIo/qwik-build/7d0297c2114a0079e05c2c4c7ff427cc9e6e9c68
     name: '@builder.io/qwik'
     version: 1.1.2
->>>>>>> c6ebcc8b
     engines: {node: '>=16.8.0 <18.0.0 || >=18.11'}
     hasBin: true
     peerDependencies:
@@ -8974,17 +8898,10 @@
     dependencies:
       undici: 5.22.1
 
-<<<<<<< HEAD
-  github.com/BuilderIo/qwik-city-build/b88fdfc52507bc441f60c5f699c515638c3451a9:
-    resolution: {tarball: https://codeload.github.com/BuilderIo/qwik-city-build/tar.gz/b88fdfc52507bc441f60c5f699c515638c3451a9}
+  github.com/BuilderIo/qwik-city-build/1567e8fdad8fe3de8395f7bfbde4330416604780:
+    resolution: {tarball: https://codeload.github.com/BuilderIo/qwik-city-build/tar.gz/1567e8fdad8fe3de8395f7bfbde4330416604780}
     name: '@builder.io/qwik-city'
-    version: 1.1.1-dev20230511150558
-=======
-  github.com/BuilderIo/qwik-city-build/81407ca33773087e5ac986455d2947807d33d9d3:
-    resolution: {tarball: https://codeload.github.com/BuilderIo/qwik-city-build/tar.gz/81407ca33773087e5ac986455d2947807d33d9d3}
-    name: '@builder.io/qwik-city'
-    version: 1.1.2-dev20230514080049
->>>>>>> c6ebcc8b
+    version: 1.1.2-dev20230514140847
     engines: {node: '>=16.8.0 <18.0.0 || >=18.11'}
     dependencies:
       '@mdx-js/mdx': 2.3.0
